/*
 *  "High Precision Event Timer" based timekeeping.
 *
 *  Copyright (c) 1991,1992,1995  Linus Torvalds
 *  Copyright (c) 1994  Alan Modra
 *  Copyright (c) 1995  Markus Kuhn
 *  Copyright (c) 1996  Ingo Molnar
 *  Copyright (c) 1998  Andrea Arcangeli
 *  Copyright (c) 2002,2006  Vojtech Pavlik
 *  Copyright (c) 2003  Andi Kleen
 *  RTC support code taken from arch/i386/kernel/timers/time_hpet.c
 */

#include <linux/clockchips.h>
#include <linux/init.h>
#include <linux/interrupt.h>
#include <linux/module.h>
#include <linux/time.h>

#include <asm/i8253.h>
#include <asm/hpet.h>
#include <asm/nmi.h>
#include <asm/vgtod.h>
#include <asm/time.h>
#include <asm/timer.h>

volatile unsigned long __jiffies __section_jiffies = INITIAL_JIFFIES;

unsigned long profile_pc(struct pt_regs *regs)
{
	unsigned long pc = instruction_pointer(regs);

	/* Assume the lock function has either no stack frame or a copy
	   of flags from PUSHF
	   Eflags always has bits 22 and up cleared unlike kernel addresses. */
	if (!user_mode(regs) && in_lock_functions(pc)) {
		unsigned long *sp = (unsigned long *)regs->sp;
		if (sp[0] >> 22)
			return sp[0];
		if (sp[1] >> 22)
			return sp[1];
	}
	return pc;
}
EXPORT_SYMBOL(profile_pc);

static irqreturn_t timer_event_interrupt(int irq, void *dev_id)
{
	add_pda(irq0_irqs, 1);

	global_clock_event->event_handler(global_clock_event);

	return IRQ_HANDLED;
}

/* calibrate_cpu is used on systems with fixed rate TSCs to determine
 * processor frequency */
#define TICK_COUNT 100000000
unsigned long __init calibrate_cpu(void)
{
	int tsc_start, tsc_now;
	int i, no_ctr_free;
	unsigned long evntsel3 = 0, pmc3 = 0, pmc_now = 0;
	unsigned long flags;

	for (i = 0; i < 4; i++)
		if (avail_to_resrv_perfctr_nmi_bit(i))
			break;
	no_ctr_free = (i == 4);
	if (no_ctr_free) {
		i = 3;
		rdmsrl(MSR_K7_EVNTSEL3, evntsel3);
		wrmsrl(MSR_K7_EVNTSEL3, 0);
		rdmsrl(MSR_K7_PERFCTR3, pmc3);
	} else {
		reserve_perfctr_nmi(MSR_K7_PERFCTR0 + i);
		reserve_evntsel_nmi(MSR_K7_EVNTSEL0 + i);
	}
	local_irq_save(flags);
	/* start measuring cycles, incrementing from 0 */
	wrmsrl(MSR_K7_PERFCTR0 + i, 0);
	wrmsrl(MSR_K7_EVNTSEL0 + i, 1 << 22 | 3 << 16 | 0x76);
	rdtscl(tsc_start);
	do {
		rdmsrl(MSR_K7_PERFCTR0 + i, pmc_now);
		tsc_now = get_cycles();
	} while ((tsc_now - tsc_start) < TICK_COUNT);

	local_irq_restore(flags);
	if (no_ctr_free) {
		wrmsrl(MSR_K7_EVNTSEL3, 0);
		wrmsrl(MSR_K7_PERFCTR3, pmc3);
		wrmsrl(MSR_K7_EVNTSEL3, evntsel3);
	} else {
		release_perfctr_nmi(MSR_K7_PERFCTR0 + i);
		release_evntsel_nmi(MSR_K7_EVNTSEL0 + i);
	}

	return pmc_now * tsc_khz / (tsc_now - tsc_start);
}

static struct irqaction irq0 = {
	.handler	= timer_event_interrupt,
	.flags		= IRQF_DISABLED | IRQF_IRQPOLL | IRQF_NOBALANCING,
	.mask		= CPU_MASK_NONE,
	.name		= "timer"
};

void __init hpet_time_init(void)
{
	if (!hpet_enable())
		setup_pit_timer();

	setup_irq(0, &irq0);
}

void __init time_init(void)
{
<<<<<<< HEAD
	tsc_calibrate();

	cpu_khz = tsc_khz;
	if (cpu_has(&boot_cpu_data, X86_FEATURE_CONSTANT_TSC) &&
		(boot_cpu_data.x86_vendor == X86_VENDOR_AMD))
		cpu_khz = calculate_cpu_khz();

	lpj_fine = ((unsigned long)tsc_khz * 1000)/HZ;

	if (unsynchronized_tsc())
		mark_tsc_unstable("TSCs unsynchronized");

=======
	tsc_init();
>>>>>>> 5b664cb2
	if (cpu_has(&boot_cpu_data, X86_FEATURE_RDTSCP))
		vgetcpu_mode = VGETCPU_RDTSCP;
	else
		vgetcpu_mode = VGETCPU_LSL;

	late_time_init = choose_time_init();
}<|MERGE_RESOLUTION|>--- conflicted
+++ resolved
@@ -116,22 +116,7 @@
 
 void __init time_init(void)
 {
-<<<<<<< HEAD
-	tsc_calibrate();
-
-	cpu_khz = tsc_khz;
-	if (cpu_has(&boot_cpu_data, X86_FEATURE_CONSTANT_TSC) &&
-		(boot_cpu_data.x86_vendor == X86_VENDOR_AMD))
-		cpu_khz = calculate_cpu_khz();
-
-	lpj_fine = ((unsigned long)tsc_khz * 1000)/HZ;
-
-	if (unsynchronized_tsc())
-		mark_tsc_unstable("TSCs unsynchronized");
-
-=======
 	tsc_init();
->>>>>>> 5b664cb2
 	if (cpu_has(&boot_cpu_data, X86_FEATURE_RDTSCP))
 		vgetcpu_mode = VGETCPU_RDTSCP;
 	else
