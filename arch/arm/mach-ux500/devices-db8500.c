/*
 * Copyright (C) ST-Ericsson SA 2010
 *
 * Author: Rabin Vincent <rabin.vincent@stericsson.com> for ST-Ericsson
 * License terms: GNU General Public License (GPL) version 2
 */

#include <linux/kernel.h>
#include <linux/platform_device.h>
#include <linux/interrupt.h>
#include <linux/io.h>
#include <linux/amba/bus.h>
#include <linux/amba/pl022.h>
#include <linux/mfd/dbx500-prcmu.h>

#include "setup.h"
#include "irqs.h"

#include "db8500-regs.h"
#include "devices-db8500.h"
<<<<<<< HEAD
#include "ste-dma40-db8500.h"

static struct resource dma40_resources[] = {
	[0] = {
		.start = U8500_DMA_BASE,
		.end   = U8500_DMA_BASE + SZ_4K - 1,
		.flags = IORESOURCE_MEM,
		.name  = "base",
	},
	[1] = {
		.start = U8500_DMA_LCPA_BASE,
		.end   = U8500_DMA_LCPA_BASE + 2 * SZ_1K - 1,
		.flags = IORESOURCE_MEM,
		.name  = "lcpa",
	},
	[2] = {
		.start = IRQ_DB8500_DMA,
		.end   = IRQ_DB8500_DMA,
		.flags = IORESOURCE_IRQ,
	}
};

struct stedma40_platform_data dma40_plat_data = {
	.disabled_channels = {-1},
};

struct platform_device u8500_dma40_device = {
	.dev = {
		.platform_data = &dma40_plat_data,
		.coherent_dma_mask = DMA_BIT_MASK(32),
	},
	.name = "dma40",
	.id = 0,
	.num_resources = ARRAY_SIZE(dma40_resources),
	.resource = dma40_resources
};

struct resource keypad_resources[] = {
	[0] = {
		.start = U8500_SKE_BASE,
		.end = U8500_SKE_BASE + SZ_4K - 1,
		.flags = IORESOURCE_MEM,
	},
	[1] = {
		.start = IRQ_DB8500_KB,
		.end = IRQ_DB8500_KB,
		.flags = IORESOURCE_IRQ,
	},
};

struct platform_device u8500_ske_keypad_device = {
	.name = "nmk-ske-keypad",
	.id = -1,
	.num_resources = ARRAY_SIZE(keypad_resources),
	.resource = keypad_resources,
};
=======
>>>>>>> d8ec26d7

struct prcmu_pdata db8500_prcmu_pdata = {
	.ab_platdata	= &ab8500_platdata,
	.ab_irq		= IRQ_DB8500_AB8500,
	.irq_base	= IRQ_PRCMU_BASE,
	.version_offset	= DB8500_PRCMU_FW_VERSION_OFFSET,
	.legacy_offset	= DB8500_PRCMU_LEGACY_OFFSET,
};<|MERGE_RESOLUTION|>--- conflicted
+++ resolved
@@ -18,65 +18,6 @@
 
 #include "db8500-regs.h"
 #include "devices-db8500.h"
-<<<<<<< HEAD
-#include "ste-dma40-db8500.h"
-
-static struct resource dma40_resources[] = {
-	[0] = {
-		.start = U8500_DMA_BASE,
-		.end   = U8500_DMA_BASE + SZ_4K - 1,
-		.flags = IORESOURCE_MEM,
-		.name  = "base",
-	},
-	[1] = {
-		.start = U8500_DMA_LCPA_BASE,
-		.end   = U8500_DMA_LCPA_BASE + 2 * SZ_1K - 1,
-		.flags = IORESOURCE_MEM,
-		.name  = "lcpa",
-	},
-	[2] = {
-		.start = IRQ_DB8500_DMA,
-		.end   = IRQ_DB8500_DMA,
-		.flags = IORESOURCE_IRQ,
-	}
-};
-
-struct stedma40_platform_data dma40_plat_data = {
-	.disabled_channels = {-1},
-};
-
-struct platform_device u8500_dma40_device = {
-	.dev = {
-		.platform_data = &dma40_plat_data,
-		.coherent_dma_mask = DMA_BIT_MASK(32),
-	},
-	.name = "dma40",
-	.id = 0,
-	.num_resources = ARRAY_SIZE(dma40_resources),
-	.resource = dma40_resources
-};
-
-struct resource keypad_resources[] = {
-	[0] = {
-		.start = U8500_SKE_BASE,
-		.end = U8500_SKE_BASE + SZ_4K - 1,
-		.flags = IORESOURCE_MEM,
-	},
-	[1] = {
-		.start = IRQ_DB8500_KB,
-		.end = IRQ_DB8500_KB,
-		.flags = IORESOURCE_IRQ,
-	},
-};
-
-struct platform_device u8500_ske_keypad_device = {
-	.name = "nmk-ske-keypad",
-	.id = -1,
-	.num_resources = ARRAY_SIZE(keypad_resources),
-	.resource = keypad_resources,
-};
-=======
->>>>>>> d8ec26d7
 
 struct prcmu_pdata db8500_prcmu_pdata = {
 	.ab_platdata	= &ab8500_platdata,
