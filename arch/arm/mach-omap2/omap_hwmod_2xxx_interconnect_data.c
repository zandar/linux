/*
 * omap_hwmod_2xxx_interconnect_data.c - common interconnect data for OMAP2xxx
 *
 * Copyright (C) 2009-2011 Nokia Corporation
 * Paul Walmsley
 *
 * This program is free software; you can redistribute it and/or modify
 * it under the terms of the GNU General Public License version 2 as
 * published by the Free Software Foundation.
 *
 * XXX handle crossbar/shared link difference for L3?
 * XXX these should be marked initdata for multi-OMAP kernels
 */
#include <asm/sizes.h>

<<<<<<< HEAD
#include <plat/serial.h>

=======
>>>>>>> 3d82cbbb
#include "omap_hwmod.h"
#include "l3_2xxx.h"
#include "l4_2xxx.h"
#include "serial.h"

#include "omap_hwmod_common_data.h"

static struct omap_hwmod_addr_space omap2xxx_uart1_addr_space[] = {
	{
		.pa_start	= OMAP2_UART1_BASE,
		.pa_end		= OMAP2_UART1_BASE + SZ_8K - 1,
		.flags		= ADDR_MAP_ON_INIT | ADDR_TYPE_RT,
	},
	{ }
};

static struct omap_hwmod_addr_space omap2xxx_uart2_addr_space[] = {
	{
		.pa_start	= OMAP2_UART2_BASE,
		.pa_end		= OMAP2_UART2_BASE + SZ_1K - 1,
		.flags		= ADDR_MAP_ON_INIT | ADDR_TYPE_RT,
	},
	{ }
};

static struct omap_hwmod_addr_space omap2xxx_uart3_addr_space[] = {
	{
		.pa_start	= OMAP2_UART3_BASE,
		.pa_end		= OMAP2_UART3_BASE + SZ_1K - 1,
		.flags		= ADDR_MAP_ON_INIT | ADDR_TYPE_RT,
	},
	{ }
};

static struct omap_hwmod_addr_space omap2xxx_timer2_addrs[] = {
	{
		.pa_start	= 0x4802a000,
		.pa_end		= 0x4802a000 + SZ_1K - 1,
		.flags		= ADDR_TYPE_RT
	},
	{ }
};

static struct omap_hwmod_addr_space omap2xxx_timer3_addrs[] = {
	{
		.pa_start	= 0x48078000,
		.pa_end		= 0x48078000 + SZ_1K - 1,
		.flags		= ADDR_TYPE_RT
	},
	{ }
};

static struct omap_hwmod_addr_space omap2xxx_timer4_addrs[] = {
	{
		.pa_start	= 0x4807a000,
		.pa_end		= 0x4807a000 + SZ_1K - 1,
		.flags		= ADDR_TYPE_RT
	},
	{ }
};

static struct omap_hwmod_addr_space omap2xxx_timer5_addrs[] = {
	{
		.pa_start	= 0x4807c000,
		.pa_end		= 0x4807c000 + SZ_1K - 1,
		.flags		= ADDR_TYPE_RT
	},
	{ }
};

static struct omap_hwmod_addr_space omap2xxx_timer6_addrs[] = {
	{
		.pa_start	= 0x4807e000,
		.pa_end		= 0x4807e000 + SZ_1K - 1,
		.flags		= ADDR_TYPE_RT
	},
	{ }
};

static struct omap_hwmod_addr_space omap2xxx_timer7_addrs[] = {
	{
		.pa_start	= 0x48080000,
		.pa_end		= 0x48080000 + SZ_1K - 1,
		.flags		= ADDR_TYPE_RT
	},
	{ }
};

static struct omap_hwmod_addr_space omap2xxx_timer8_addrs[] = {
	{
		.pa_start	= 0x48082000,
		.pa_end		= 0x48082000 + SZ_1K - 1,
		.flags		= ADDR_TYPE_RT
	},
	{ }
};

static struct omap_hwmod_addr_space omap2xxx_timer9_addrs[] = {
	{
		.pa_start	= 0x48084000,
		.pa_end		= 0x48084000 + SZ_1K - 1,
		.flags		= ADDR_TYPE_RT
	},
	{ }
};

struct omap_hwmod_addr_space omap2xxx_mcbsp2_addrs[] = {
	{
		.name		= "mpu",
		.pa_start	= 0x48076000,
		.pa_end		= 0x480760ff,
		.flags		= ADDR_TYPE_RT
	},
	{ }
};

static struct omap_hwmod_addr_space omap2_rng_addr_space[] = {
	{
		.pa_start	= 0x480a0000,
		.pa_end		= 0x480a004f,
		.flags		= ADDR_TYPE_RT
	},
	{ }
};

/*
 * Common interconnect data
 */

/* L3 -> L4_CORE interface */
struct omap_hwmod_ocp_if omap2xxx_l3_main__l4_core = {
	.master	= &omap2xxx_l3_main_hwmod,
	.slave	= &omap2xxx_l4_core_hwmod,
	.user	= OCP_USER_MPU | OCP_USER_SDMA,
};

/* MPU -> L3 interface */
struct omap_hwmod_ocp_if omap2xxx_mpu__l3_main = {
	.master = &omap2xxx_mpu_hwmod,
	.slave	= &omap2xxx_l3_main_hwmod,
	.user	= OCP_USER_MPU,
};

/* DSS -> l3 */
struct omap_hwmod_ocp_if omap2xxx_dss__l3 = {
	.master		= &omap2xxx_dss_core_hwmod,
	.slave		= &omap2xxx_l3_main_hwmod,
	.fw = {
		.omap2 = {
			.l3_perm_bit  = OMAP2_L3_CORE_FW_CONNID_DSS,
			.flags	= OMAP_FIREWALL_L3,
		}
	},
	.user		= OCP_USER_MPU | OCP_USER_SDMA,
};

/* L4_CORE -> L4_WKUP interface */
struct omap_hwmod_ocp_if omap2xxx_l4_core__l4_wkup = {
	.master	= &omap2xxx_l4_core_hwmod,
	.slave	= &omap2xxx_l4_wkup_hwmod,
	.user	= OCP_USER_MPU | OCP_USER_SDMA,
};

/* L4 CORE -> UART1 interface */
struct omap_hwmod_ocp_if omap2_l4_core__uart1 = {
	.master		= &omap2xxx_l4_core_hwmod,
	.slave		= &omap2xxx_uart1_hwmod,
	.clk		= "uart1_ick",
	.addr		= omap2xxx_uart1_addr_space,
	.user		= OCP_USER_MPU | OCP_USER_SDMA,
};

/* L4 CORE -> UART2 interface */
struct omap_hwmod_ocp_if omap2_l4_core__uart2 = {
	.master		= &omap2xxx_l4_core_hwmod,
	.slave		= &omap2xxx_uart2_hwmod,
	.clk		= "uart2_ick",
	.addr		= omap2xxx_uart2_addr_space,
	.user		= OCP_USER_MPU | OCP_USER_SDMA,
};

/* L4 PER -> UART3 interface */
struct omap_hwmod_ocp_if omap2_l4_core__uart3 = {
	.master		= &omap2xxx_l4_core_hwmod,
	.slave		= &omap2xxx_uart3_hwmod,
	.clk		= "uart3_ick",
	.addr		= omap2xxx_uart3_addr_space,
	.user		= OCP_USER_MPU | OCP_USER_SDMA,
};

/* l4 core -> mcspi1 interface */
struct omap_hwmod_ocp_if omap2xxx_l4_core__mcspi1 = {
	.master		= &omap2xxx_l4_core_hwmod,
	.slave		= &omap2xxx_mcspi1_hwmod,
	.clk		= "mcspi1_ick",
	.addr		= omap2_mcspi1_addr_space,
	.user		= OCP_USER_MPU | OCP_USER_SDMA,
};

/* l4 core -> mcspi2 interface */
struct omap_hwmod_ocp_if omap2xxx_l4_core__mcspi2 = {
	.master		= &omap2xxx_l4_core_hwmod,
	.slave		= &omap2xxx_mcspi2_hwmod,
	.clk		= "mcspi2_ick",
	.addr		= omap2_mcspi2_addr_space,
	.user		= OCP_USER_MPU | OCP_USER_SDMA,
};

/* l4_core -> timer2 */
struct omap_hwmod_ocp_if omap2xxx_l4_core__timer2 = {
	.master		= &omap2xxx_l4_core_hwmod,
	.slave		= &omap2xxx_timer2_hwmod,
	.clk		= "gpt2_ick",
	.addr		= omap2xxx_timer2_addrs,
	.user		= OCP_USER_MPU | OCP_USER_SDMA,
};

/* l4_core -> timer3 */
struct omap_hwmod_ocp_if omap2xxx_l4_core__timer3 = {
	.master		= &omap2xxx_l4_core_hwmod,
	.slave		= &omap2xxx_timer3_hwmod,
	.clk		= "gpt3_ick",
	.addr		= omap2xxx_timer3_addrs,
	.user		= OCP_USER_MPU | OCP_USER_SDMA,
};

/* l4_core -> timer4 */
struct omap_hwmod_ocp_if omap2xxx_l4_core__timer4 = {
	.master		= &omap2xxx_l4_core_hwmod,
	.slave		= &omap2xxx_timer4_hwmod,
	.clk		= "gpt4_ick",
	.addr		= omap2xxx_timer4_addrs,
	.user		= OCP_USER_MPU | OCP_USER_SDMA,
};

/* l4_core -> timer5 */
struct omap_hwmod_ocp_if omap2xxx_l4_core__timer5 = {
	.master		= &omap2xxx_l4_core_hwmod,
	.slave		= &omap2xxx_timer5_hwmod,
	.clk		= "gpt5_ick",
	.addr		= omap2xxx_timer5_addrs,
	.user		= OCP_USER_MPU | OCP_USER_SDMA,
};

/* l4_core -> timer6 */
struct omap_hwmod_ocp_if omap2xxx_l4_core__timer6 = {
	.master		= &omap2xxx_l4_core_hwmod,
	.slave		= &omap2xxx_timer6_hwmod,
	.clk		= "gpt6_ick",
	.addr		= omap2xxx_timer6_addrs,
	.user		= OCP_USER_MPU | OCP_USER_SDMA,
};

/* l4_core -> timer7 */
struct omap_hwmod_ocp_if omap2xxx_l4_core__timer7 = {
	.master		= &omap2xxx_l4_core_hwmod,
	.slave		= &omap2xxx_timer7_hwmod,
	.clk		= "gpt7_ick",
	.addr		= omap2xxx_timer7_addrs,
	.user		= OCP_USER_MPU | OCP_USER_SDMA,
};

/* l4_core -> timer8 */
struct omap_hwmod_ocp_if omap2xxx_l4_core__timer8 = {
	.master		= &omap2xxx_l4_core_hwmod,
	.slave		= &omap2xxx_timer8_hwmod,
	.clk		= "gpt8_ick",
	.addr		= omap2xxx_timer8_addrs,
	.user		= OCP_USER_MPU | OCP_USER_SDMA,
};

/* l4_core -> timer9 */
struct omap_hwmod_ocp_if omap2xxx_l4_core__timer9 = {
	.master		= &omap2xxx_l4_core_hwmod,
	.slave		= &omap2xxx_timer9_hwmod,
	.clk		= "gpt9_ick",
	.addr		= omap2xxx_timer9_addrs,
	.user		= OCP_USER_MPU | OCP_USER_SDMA,
};

/* l4_core -> timer10 */
struct omap_hwmod_ocp_if omap2xxx_l4_core__timer10 = {
	.master		= &omap2xxx_l4_core_hwmod,
	.slave		= &omap2xxx_timer10_hwmod,
	.clk		= "gpt10_ick",
	.addr		= omap2_timer10_addrs,
	.user		= OCP_USER_MPU | OCP_USER_SDMA,
};

/* l4_core -> timer11 */
struct omap_hwmod_ocp_if omap2xxx_l4_core__timer11 = {
	.master		= &omap2xxx_l4_core_hwmod,
	.slave		= &omap2xxx_timer11_hwmod,
	.clk		= "gpt11_ick",
	.addr		= omap2_timer11_addrs,
	.user		= OCP_USER_MPU | OCP_USER_SDMA,
};

/* l4_core -> timer12 */
struct omap_hwmod_ocp_if omap2xxx_l4_core__timer12 = {
	.master		= &omap2xxx_l4_core_hwmod,
	.slave		= &omap2xxx_timer12_hwmod,
	.clk		= "gpt12_ick",
	.addr		= omap2xxx_timer12_addrs,
	.user		= OCP_USER_MPU | OCP_USER_SDMA,
};

/* l4_core -> dss */
struct omap_hwmod_ocp_if omap2xxx_l4_core__dss = {
	.master		= &omap2xxx_l4_core_hwmod,
	.slave		= &omap2xxx_dss_core_hwmod,
	.clk		= "dss_ick",
	.addr		= omap2_dss_addrs,
	.fw = {
		.omap2 = {
			.l4_fw_region  = OMAP2420_L4_CORE_FW_DSS_CORE_REGION,
			.flags	= OMAP_FIREWALL_L4,
		}
	},
	.user		= OCP_USER_MPU | OCP_USER_SDMA,
};

/* l4_core -> dss_dispc */
struct omap_hwmod_ocp_if omap2xxx_l4_core__dss_dispc = {
	.master		= &omap2xxx_l4_core_hwmod,
	.slave		= &omap2xxx_dss_dispc_hwmod,
	.clk		= "dss_ick",
	.addr		= omap2_dss_dispc_addrs,
	.fw = {
		.omap2 = {
			.l4_fw_region  = OMAP2420_L4_CORE_FW_DSS_DISPC_REGION,
			.flags	= OMAP_FIREWALL_L4,
		}
	},
	.user		= OCP_USER_MPU | OCP_USER_SDMA,
};

/* l4_core -> dss_rfbi */
struct omap_hwmod_ocp_if omap2xxx_l4_core__dss_rfbi = {
	.master		= &omap2xxx_l4_core_hwmod,
	.slave		= &omap2xxx_dss_rfbi_hwmod,
	.clk		= "dss_ick",
	.addr		= omap2_dss_rfbi_addrs,
	.fw = {
		.omap2 = {
			.l4_fw_region  = OMAP2420_L4_CORE_FW_DSS_CORE_REGION,
			.flags	= OMAP_FIREWALL_L4,
		}
	},
	.user		= OCP_USER_MPU | OCP_USER_SDMA,
};

/* l4_core -> dss_venc */
struct omap_hwmod_ocp_if omap2xxx_l4_core__dss_venc = {
	.master		= &omap2xxx_l4_core_hwmod,
	.slave		= &omap2xxx_dss_venc_hwmod,
	.clk		= "dss_ick",
	.addr		= omap2_dss_venc_addrs,
	.fw = {
		.omap2 = {
			.l4_fw_region  = OMAP2420_L4_CORE_FW_DSS_VENC_REGION,
			.flags	= OMAP_FIREWALL_L4,
		}
	},
	.flags		= OCPIF_SWSUP_IDLE,
	.user		= OCP_USER_MPU | OCP_USER_SDMA,
};

/* l4_core -> rng */
struct omap_hwmod_ocp_if omap2xxx_l4_core__rng = {
	.master		= &omap2xxx_l4_core_hwmod,
	.slave		= &omap2xxx_rng_hwmod,
	.clk		= "rng_ick",
	.addr		= omap2_rng_addr_space,
	.user		= OCP_USER_MPU | OCP_USER_SDMA,
};<|MERGE_RESOLUTION|>--- conflicted
+++ resolved
@@ -13,11 +13,6 @@
  */
 #include <asm/sizes.h>
 
-<<<<<<< HEAD
-#include <plat/serial.h>
-
-=======
->>>>>>> 3d82cbbb
 #include "omap_hwmod.h"
 #include "l3_2xxx.h"
 #include "l4_2xxx.h"
